import * as getRawBody from 'raw-body';
import * as Koa from 'koa';
import * as Router from 'koa-router';
<<<<<<< HEAD
=======
import MockBlockchain from '../tests/mocks/MockBlockchain';
>>>>>>> 866c3d84
import Observer from './Observer';
import RequestHandler from './RequestHandler';
import Rooter from './Rooter';
import { CasClient } from './Cas';
import { Config, ConfigKey } from './Config';
import { createDidCache } from './DidCache';
<<<<<<< HEAD
=======
import { initializeProtocol } from './Protocol';
>>>>>>> 866c3d84
import { toHttpStatus, Response } from './Response';

// Component dependency initialization & injection.
initializeProtocol('protocol.json');
const configFile = require('../json/config.json');
const config = new Config(configFile);
const blockchain = new MockBlockchain();
const cas = new CasClient(config[ConfigKey.CasNodeUri]);
<<<<<<< HEAD
const didCache = createDidCache(cas);
=======
const didCache = createDidCache(cas, config[ConfigKey.DidMethodName]);
>>>>>>> 866c3d84
const rooter = new Rooter(blockchain, cas, +config[ConfigKey.BatchIntervalInSeconds]);
const observer = new Observer(blockchain, cas, didCache, +config[ConfigKey.PollingIntervalInSeconds]);
const requestHandler = new RequestHandler(didCache, blockchain, rooter, config[ConfigKey.DidMethodName]);

rooter.startPeriodicRooting();
observer.startPeriodicProcessing();

const app = new Koa();

// Raw body parser.
app.use(async (ctx, next) => {
  ctx.body = await getRawBody(ctx.req);
  await next();
});

const router = new Router();
router.post('/', async (ctx, _next) => {
  const response = await requestHandler.handleWriteRequest(ctx.body);
  setKoaResponse(response, ctx.response);
});

router.get('/:did', async (ctx, _next) => {
  const response = await requestHandler.handleResolveRequest(ctx.params.did);
  setKoaResponse(response, ctx.response);
});

app.use(router.routes())
   .use(router.allowedMethods());

// Handler to return bad request for all unhandled paths.
app.use((ctx, _next) => {
  ctx.response.status = 400;
});

const port = config[ConfigKey.Port];
app.listen(port, () => {
  console.log(`Sidetree node running on port: ${port}`);
});

/**
 * Sets the koa response according to the Sidetree response object given.
 */
const setKoaResponse = (response: Response, koaResponse: Koa.Response) => {
  koaResponse.status = toHttpStatus(response.status);

  if (response.body) {
    koaResponse.set('Content-Type', 'application/json');
    koaResponse.body = response.body;
  }
};<|MERGE_RESOLUTION|>--- conflicted
+++ resolved
@@ -1,20 +1,14 @@
 import * as getRawBody from 'raw-body';
 import * as Koa from 'koa';
 import * as Router from 'koa-router';
-<<<<<<< HEAD
-=======
 import MockBlockchain from '../tests/mocks/MockBlockchain';
->>>>>>> 866c3d84
 import Observer from './Observer';
 import RequestHandler from './RequestHandler';
 import Rooter from './Rooter';
 import { CasClient } from './Cas';
 import { Config, ConfigKey } from './Config';
 import { createDidCache } from './DidCache';
-<<<<<<< HEAD
-=======
 import { initializeProtocol } from './Protocol';
->>>>>>> 866c3d84
 import { toHttpStatus, Response } from './Response';
 
 // Component dependency initialization & injection.
@@ -23,11 +17,7 @@
 const config = new Config(configFile);
 const blockchain = new MockBlockchain();
 const cas = new CasClient(config[ConfigKey.CasNodeUri]);
-<<<<<<< HEAD
-const didCache = createDidCache(cas);
-=======
 const didCache = createDidCache(cas, config[ConfigKey.DidMethodName]);
->>>>>>> 866c3d84
 const rooter = new Rooter(blockchain, cas, +config[ConfigKey.BatchIntervalInSeconds]);
 const observer = new Observer(blockchain, cas, didCache, +config[ConfigKey.PollingIntervalInSeconds]);
 const requestHandler = new RequestHandler(didCache, blockchain, rooter, config[ConfigKey.DidMethodName]);
