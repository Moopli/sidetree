import * as Base58 from 'bs58';
import Multihash from './Multihash';
import { DidDocument } from '@decentralized-identity/did-common-typescript';
import { getProtocol } from './Protocol';
import { ResolvedTransaction } from './Transaction';

/**
 * Class that contains property names used in the operation requests specified in Sidetree REST API.
 */
class OperationProperty {
  /** signingKeyId */
  static signingKeyId = 'signingKeyId';
  /** createPayload */
  static createPayload = 'createPayload';
  /** updatePayload */
  static updatePayload = 'updatePayload';
  /** deletePayload */
  static deletePayload = 'deletePayload';
  /** recoverPayload */
  static recoverPayload = 'recoverPayload';
  /** signature */
  static signature = 'signature';
  /** proofOfWork */
  static proofOfWork = 'proofOfWork';
}

/**
 * Sidetree operation types.
 */
enum OperationType {
  Create,
  Resolve,
  Update,
  Delete,
  Recover
}

/**
 * A class that represents a Sidetree write operation.
 * The primary purphose of this class is to provide an abstraction to the underlying JSON data structure.
 *
 * NOTE: Design choices of:
 * 1. Excluding resolve/read operation as it is currently very different, ie. far simpler than write operations.
 * 2. No subclassing of specific operations. The intention here is to keep the hierarchy flat, as most properties are common.
 * 3. Factory method to hide constructor in case subclassing becomes useful in the future. Most often a good practice anyway.
 */
class WriteOperation {
  /** The blockchain block number that contains the transaction that contains this operation. */
  public readonly blockNumber?: number;
  /** The transaction number of the transaction this operation was batched within. */
  public readonly transactionNumber?: number;
  /** The index this operation was assigned to in the batch. */
  public readonly operationIndex?: number;
  /** The hash of the batch file this operation belongs to */
  public readonly batchFileHash?: string;
<<<<<<< HEAD
=======

>>>>>>> 866c3d84
  /** The original request buffer sent by the requester. */
  public readonly operationBuffer: Buffer;
  /** The Base58 encoded operation payload. */
  public readonly encodedPayload: string;
  /** The DID of the DID document to be updated. */
  public readonly did: string | undefined;
  /** The type of operation. */
  public readonly type: OperationType;
  /** The hash of the previous operation - undefined for DID create operation */
  public readonly previousOperationHash?: string;
  /** ID of the key used to sign this operation. */
  public readonly signingKeyId: string;
  /** Signature of this operation. */
  public readonly signature: Buffer;
  /** Proof-of-work of this operation. */
  public proofOfWork: any; // TODO: to be implemented.

  /** DID document given in the operation, only applicable to create and recovery operations, undefined otherwise. */
  public readonly didDocument: DidDocument | undefined;

  /**
   * Constructs a WriteOperation if the request given follows one and only one write operation JSON schema,
   * throws error otherwise.
   * @param resolvedTransaction The transaction operation was batched within. If given, operationIndex must be given else error will be thrown.
   * @param operationIndex The operation index this operation was assigned to in the batch.
   *                       If given, resolvedTransaction must be given else error will be thrown.
   */
  private constructor (
    operationBuffer: Buffer,
<<<<<<< HEAD
    batchFileHash?: string,
    transactionNumber?: number,
    operationIndex?: number) {
    // Either all three (transactionNumber, operationIndex, batchFileHash) should be defined
    // or all three should be undefined.
    if (!((transactionNumber === undefined && operationIndex === undefined && batchFileHash === undefined) ||
          (transactionNumber !== undefined && operationIndex !== undefined && batchFileHash !== undefined))) {
      throw new Error('Param transactionNumber and operationIndex must both be defined or undefined.');
    }

    this.transactionNumber = transactionNumber;
    this.operationIndex = operationIndex;
    this.batchFileHash = batchFileHash;
=======
    resolvedTransaction?: ResolvedTransaction,
    operationIndex?: number) {
    // resolvedTransaction and operationIndex must both be defined or undefined at the same time.
    if (!((resolvedTransaction === undefined && operationIndex === undefined) ||
          (resolvedTransaction !== undefined && operationIndex !== undefined))) {
      throw new Error('Param transactionNumber and operationIndex must both be defined or undefined.');
    }

    // Properties if the operation comes from a resolved transaction.
    this.blockNumber = resolvedTransaction ? resolvedTransaction.blockNumber : undefined;
    this.transactionNumber = resolvedTransaction ? resolvedTransaction.transactionNumber : undefined;
    this.batchFileHash = resolvedTransaction ? resolvedTransaction.batchFileHash : undefined;
    this.operationIndex = operationIndex;

>>>>>>> 866c3d84
    this.operationBuffer = operationBuffer;

    // Parse request buffer into a JS object.
    const operation = JSON.parse(operationBuffer.toString());

    // Ensure all properties given are specified in Sidetree protocol.
    const allowedProperties = new Set([
      OperationProperty.signingKeyId,
      OperationProperty.createPayload,
      OperationProperty.updatePayload,
      OperationProperty.deletePayload,
      OperationProperty.recoverPayload,
      OperationProperty.signature,
      OperationProperty.proofOfWork]);
    for (let property in operation) {
      if (!allowedProperties.has(property)) {
        throw new Error(`Unexpected property ${property} in operation.`);
      }
    }

    // Verify required properties.
    const requiredProperties = [OperationProperty.signature, OperationProperty.proofOfWork];
    for (let requiredProperty of requiredProperties) {
      if (!(requiredProperty in operation)) {
        throw new Error(`Required property ${requiredProperty} not found in operation.`);
      }
    }

    // Verify that operation must contain one of the mutually exclusive properties.
    const mutuallyExclusiveProperties = [
      OperationProperty.createPayload,
      OperationProperty.updatePayload,
      OperationProperty.deletePayload,
      OperationProperty.recoverPayload];
    let mutuallyExclusivePropertyFound = false;
    for (let property of mutuallyExclusiveProperties) {
      if (property in operation) {
        if (mutuallyExclusivePropertyFound) {
          throw new Error('More than one mutually exclusive property found in operation.');
        } else {
          mutuallyExclusivePropertyFound = true;
        }
      }
    }
    if (!mutuallyExclusivePropertyFound) {
      throw new Error(`Must contain one of the '${mutuallyExclusiveProperties.join(', ')}' properties in request.`);
    }

    this.signingKeyId = operation.signingKeyId;
    this.signature = operation.signature;
    this.proofOfWork = operation.proofOfWork;

    // Get the operation type and encoded operation string.
    const [operationType, encodedPayload] = WriteOperation.getOperationTypeAndEncodedPayload(operation);
    this.type = operationType;
    this.encodedPayload = encodedPayload;

    // Decode the encoded operation string.
    const decodedPayloadBuffer = Base58.decode(encodedPayload);
    const decodedPayloadJson = decodedPayloadBuffer.toString();
    const decodedPayload = JSON.parse(decodedPayloadJson);

    switch (this.type) {
      case OperationType.Create:
<<<<<<< HEAD
        this.didDocument = WriteOperation.parseCreatePayload(payload);
=======
        this.didDocument = WriteOperation.parseCreatePayload(decodedPayload);
>>>>>>> 866c3d84
        break;
      default:
        throw new Error(`Not implemented operation type ${this.type}.`);
    }
  }

  /**
   * Creates a WriteOperation if the request given follows one and only one write operation JSON schema,
   * throws error otherwise.
   * @param resolvedTransaction The transaction operation was batched within. If given, operationIndex must be given else error will be thrown.
   * @param operationIndex The operation index this operation was assigned to in the batch.
   *                       If given, resolvedTransaction must be given else error will be thrown.
   */
  public static create (
    operationBuffer: Buffer,
<<<<<<< HEAD
    batchFileHash?: string,
    transactionNumber?: number,
    operationIndex?: number): WriteOperation {
    return new WriteOperation(operationBuffer, batchFileHash, transactionNumber, operationIndex);
=======
    resolvedTransaction?: ResolvedTransaction,
    operationIndex?: number): WriteOperation {
    return new WriteOperation(operationBuffer, resolvedTransaction, operationIndex);
>>>>>>> 866c3d84
  }

  /**
   * Retuns the constructed DID Document from the given create operation.
   * Throws error if the given operation is not a create operation or if unable to locate a block number to be used for DID generation.
   * @param blockNumber Optional. Will be used to decide protocol version to use for DID generation.
   *                    If not given operation.blockNumber must be given and will be used instead.
   */
  public static toDidDocument (operation: WriteOperation, didMethodName: string, blockNumber?: number): DidDocument {
    if (operation.type !== OperationType.Create) {
      throw new Error(`Unable to construct a DID Document from a '${operation.type}' operation.`);
    }

    if (blockNumber === undefined) {
      blockNumber = operation.blockNumber;
    }

    if (blockNumber === undefined) {
      throw new Error(`Block number not found but needed for DID generation.`);
    }

    // Get the protocol version according to current block number to decide on the hashing algorithm used for the DID.
    const protocol = getProtocol(blockNumber);

    // Compute the hash of the DID Document in the create payload as the DID
    const didDocumentBuffer = Buffer.from(operation.encodedPayload);
    const multihash = Multihash.hash(didDocumentBuffer, protocol.hashAlgorithmInMultihashCode);
    const multihashBase58 = Base58.encode(multihash);
    const did = didMethodName + multihashBase58;

    // Construct real DID document and return it.
    const didDocument = operation.didDocument!;
    didDocument.id = did;
    return didDocument;
  }

  /**
   * Given an operation object, returns a tuple of operation type and the Base58 encoded operation payload.
   */
  private static getOperationTypeAndEncodedPayload (operation: any): [OperationType, string] {
    let operationType;
    let encodedPayload;
    if (operation.hasOwnProperty(OperationProperty.createPayload)) {
      operationType = OperationType.Create;
      encodedPayload = operation.createPayload;
    } else if (operation.hasOwnProperty(OperationProperty.updatePayload)) {
      operationType = OperationType.Update;
      encodedPayload = operation.updatePayload;
    } else if (operation.hasOwnProperty(OperationProperty.deletePayload)) {
      operationType = OperationType.Delete;
      encodedPayload = operation.deletePayload;
    } else if (operation.hasOwnProperty(OperationProperty.recoverPayload)) {
      operationType = OperationType.Recover;
      encodedPayload = operation.recoverPayload;
    } else {
      throw new Error('Unknown operation.');
    }

    return [operationType, encodedPayload];
  }

  /**
   * Parses the given create payload into a DidDocument.
   */
  private static parseCreatePayload (payload: any): DidDocument {
    // DidDocument class requires 'id' property, where as Sidetree does not.
    // So here we make sure the 'id' property is added before passing to DidDocument constructor.
    payload.id = 'disregard';
    return new DidDocument(payload);
  }
}

export { OperationType, WriteOperation };<|MERGE_RESOLUTION|>--- conflicted
+++ resolved
@@ -53,10 +53,6 @@
   public readonly operationIndex?: number;
   /** The hash of the batch file this operation belongs to */
   public readonly batchFileHash?: string;
-<<<<<<< HEAD
-=======
-
->>>>>>> 866c3d84
   /** The original request buffer sent by the requester. */
   public readonly operationBuffer: Buffer;
   /** The Base58 encoded operation payload. */
@@ -86,21 +82,6 @@
    */
   private constructor (
     operationBuffer: Buffer,
-<<<<<<< HEAD
-    batchFileHash?: string,
-    transactionNumber?: number,
-    operationIndex?: number) {
-    // Either all three (transactionNumber, operationIndex, batchFileHash) should be defined
-    // or all three should be undefined.
-    if (!((transactionNumber === undefined && operationIndex === undefined && batchFileHash === undefined) ||
-          (transactionNumber !== undefined && operationIndex !== undefined && batchFileHash !== undefined))) {
-      throw new Error('Param transactionNumber and operationIndex must both be defined or undefined.');
-    }
-
-    this.transactionNumber = transactionNumber;
-    this.operationIndex = operationIndex;
-    this.batchFileHash = batchFileHash;
-=======
     resolvedTransaction?: ResolvedTransaction,
     operationIndex?: number) {
     // resolvedTransaction and operationIndex must both be defined or undefined at the same time.
@@ -115,7 +96,6 @@
     this.batchFileHash = resolvedTransaction ? resolvedTransaction.batchFileHash : undefined;
     this.operationIndex = operationIndex;
 
->>>>>>> 866c3d84
     this.operationBuffer = operationBuffer;
 
     // Parse request buffer into a JS object.
@@ -180,11 +160,7 @@
 
     switch (this.type) {
       case OperationType.Create:
-<<<<<<< HEAD
-        this.didDocument = WriteOperation.parseCreatePayload(payload);
-=======
         this.didDocument = WriteOperation.parseCreatePayload(decodedPayload);
->>>>>>> 866c3d84
         break;
       default:
         throw new Error(`Not implemented operation type ${this.type}.`);
@@ -200,16 +176,9 @@
    */
   public static create (
     operationBuffer: Buffer,
-<<<<<<< HEAD
-    batchFileHash?: string,
-    transactionNumber?: number,
-    operationIndex?: number): WriteOperation {
-    return new WriteOperation(operationBuffer, batchFileHash, transactionNumber, operationIndex);
-=======
     resolvedTransaction?: ResolvedTransaction,
     operationIndex?: number): WriteOperation {
     return new WriteOperation(operationBuffer, resolvedTransaction, operationIndex);
->>>>>>> 866c3d84
   }
 
   /**
