import * as httpStatus from 'http-status';
import BitcoinBlockModel from './models/BitcoinBlockModel';
import BitcoinInputModel from './models/BitcoinInputModel';
import BitcoinOutputModel from './models/BitcoinOutputModel';
import BitcoinTransactionModel from './models/BitcoinTransactionModel';
import IBitcoinClient from './interfaces/IBitcoinClient';
import nodeFetch, { FetchError, Response, RequestInit } from 'node-fetch';
import ReadableStream from '../common/ReadableStream';
<<<<<<< HEAD
import { Address, Block, Transaction } from 'bitcore-lib';
import { IBlockInfo } from './BitcoinProcessor';
=======
import { Address, Block, Networks, PrivateKey, Script, Transaction } from 'bitcore-lib';
>>>>>>> b72e6b0f

/**
 * Encapsulates functionality for reading/writing to the bitcoin ledger.
 */
export default class BitcoinClient implements IBitcoinClient {

  /** Bitcoin peer's RPC basic authorization credentials */
  private readonly bitcoinAuthorization?: string;

  /** Wallet private key */
  private readonly privateKey: PrivateKey;
  private readonly privateKeyAddress: Address;

  constructor (
    private bitcoinPeerUri: string,
    bitcoinRpcUsername: string | undefined,
    bitcoinRpcPassword: string | undefined,
    bitcoinWalletImportString: string,
    private requestTimeout: number,
    private requestMaxRetries: number) {

    // Bitcore has a type file error on PrivateKey
    try {
      this.privateKey = (PrivateKey as any).fromWIF(bitcoinWalletImportString);
    } catch (error) {
      throw new Error(`Failed creating private key from '${bitcoinWalletImportString}': ${error.message}`);
    }

    this.privateKeyAddress = this.privateKey.toAddress();

    if (bitcoinRpcUsername && bitcoinRpcPassword) {
      this.bitcoinAuthorization = Buffer.from(`${bitcoinRpcUsername}:${bitcoinRpcPassword}`).toString('base64');
    }
  }

  public async initialize (): Promise<void> {

    console.debug(`Checking if bitcoin contains a wallet for ${this.privateKeyAddress}`);
    if (!await this.isAddressAddedToWallet(this.privateKeyAddress.toString())) {
      console.debug(`Configuring bitcoin peer to watch address ${this.privateKeyAddress}. This can take up to 10 minutes.`);

      const publicKeyAsHex = this.privateKey.toPublicKey().toBuffer().toString('hex');
      await this.addWatchOnlyAddressToWallet(publicKeyAsHex, true);
    } else {
      console.debug('Wallet found.');
    }
  }

  /**
   * generates a private key in WIF format
   * @param network Which bitcoin network to generate this key for
   */
  public static generatePrivateKey (network: 'mainnet' | 'livenet' | 'testnet' | undefined): string {
    let bitcoreNetwork: Networks.Network | undefined;
    switch (network) {
      case 'mainnet':
        bitcoreNetwork = Networks.mainnet;
        break;
      case 'livenet':
        bitcoreNetwork = Networks.livenet;
        break;
      case 'testnet':
        bitcoreNetwork = Networks.testnet;
        break;
    }
    return new PrivateKey(undefined, bitcoreNetwork).toWIF();
  }

  public async broadcastTransaction (transactionData: string, feeInSatoshis: number): Promise<string> {

    const transaction = await this.createBitcoreTransaction(transactionData, feeInSatoshis);
    const rawTransaction = transaction.serialize();

    console.info(`Broadcasting transaction ${transaction.id}`);

    const request = {
      method: 'sendrawtransaction',
      params: [
        rawTransaction
      ]
    };

    return this.rpcCall(request, true);
  }

  public async getBlock (hash: string): Promise<BitcoinBlockModel> {
    const request = {
      method: 'getblock',
      params: [
        hash,
        0 // get full block data as hex encoded string
      ]
    };

    const hexEncodedResponse = await this.rpcCall(request, true);
    const responseBuffer = Buffer.from(hexEncodedResponse, 'hex');

    const block = BitcoinClient.createBitcoreBlockFromBuffer(responseBuffer);
    const transactionModels = block.transactions.map((txn) => { return BitcoinClient.createBitcoinTransactionModel(txn); });

    return {
      hash: block.hash,
      height: block.height,
<<<<<<< HEAD
      previousHash: block.header.prevHash,
      transactions: block.transactions
=======
      transactions: transactionModels
>>>>>>> b72e6b0f
    };
  }

  public async getBlockHash (height: number): Promise<string> {
    console.info(`Getting hash for block ${height}`);
    const hashRequest = {
      method: 'getblockhash',
      params: [
        height // height of the block
      ]
    };

    return this.rpcCall(hashRequest, true);
  }

  public async getBlockHeight (hash: string): Promise<number> {
    return (await this.getBlockInfo(hash)).height;
  }

  public async getBlockInfoFromHeight (height: number): Promise<IBlockInfo> {
    return this.getBlockInfo(await this.getBlockHash(height));
  }

  public async getBlockInfo (hash: string): Promise<IBlockInfo> {
    const request = {
      method: 'getblockheader',
      params: [
        hash,
        true // verbose
      ]
    };

    const response = await this.rpcCall(request, true);

    return {
      hash: hash,
      height: response.height,
      previousHash: response.previousblockhash
    };
  }

  public async getCurrentBlockHeight (): Promise<number> {
    console.info('Getting current block height...');
    const request = {
      method: 'getblockcount'
    };

    const response = await this.rpcCall(request, true);
    return response;
  }

  public async getBalanceInSatoshis (): Promise<number> {

    const unspentOutputs = await this.getUnspentOutputs(this.privateKeyAddress);

    const unspentSatoshis = unspentOutputs.reduce((total, unspentOutput) => {
      return total + unspentOutput.satoshis;
    }, 0);

    return unspentSatoshis;
  }

  public async getTransactionFeeInSatoshis (transactionId: string): Promise<number> {

    const transaction = await this.getRawTransaction(transactionId);

    let inputSatoshiSum = 0;
    for (let i = 0 ; i < transaction.inputs.length ; i++) {

      const currentInput = transaction.inputs[i];
      const transactionOutValue = await this.getTransactionOutValueInSatoshi(currentInput.previousTransactionId, currentInput.outputIndexInPreviousTransaction);

      inputSatoshiSum += transactionOutValue;
    }

    // transaction outputs in satoshis
    const transactionOutputs: number[] = transaction.outputs.map((output) => output.satoshis);

    const outputSatoshiSum = transactionOutputs.reduce((sum, value) => sum + value, 0);

    return (inputSatoshiSum - outputSatoshiSum);
  }

  private async addWatchOnlyAddressToWallet (publicKeyAsHex: string, rescan: boolean): Promise<void> {
    const request = {
      method: 'importpubkey',
      params: [
        publicKeyAsHex,
        'sidetree',
        rescan
      ]
    };

    await this.rpcCall(request, false);
  }

  private async isAddressAddedToWallet (address: string): Promise<boolean> {
    console.info(`Checking if bitcoin wallet for ${address} exists`);
    const request = {
      method: 'getaddressinfo',
      params: [
        address
      ]
    };

    const response = await this.rpcCall(request, true);
    return response.labels.length > 0 || response.iswatchonly;
  }

  /** Get the transaction out value in satoshi, for a specified output index */
  private async getTransactionOutValueInSatoshi (transactionId: string, outputIndex: number) {
    const transaction = await this.getRawTransaction(transactionId);

    // output with the desired index
    const vout = transaction.outputs[outputIndex];

    return vout.satoshis;
  }

  /**
   * Get the raw transaction data.
   * @param transactionId The target transaction id.
   */
  private async getRawTransaction (transactionId: string): Promise<BitcoinTransactionModel> {
    const request = {
      method: 'getrawtransaction',
      params: [
        transactionId,  // transaction id
        0   // get the raw hex-encoded string
      ]
    };

    const hexEncodedTransaction = await this.rpcCall(request, true);
    const transactionBuffer = Buffer.from(hexEncodedTransaction, 'hex');

    const bitcoreTransaction = BitcoinClient.createBitcoreTransactionFromBuffer(transactionBuffer);

    return BitcoinClient.createBitcoinTransactionModel(bitcoreTransaction);
  }

  // This function is specifically created to help with unit testing.
  private static createBitcoreTransactionFromBuffer (buffer: Buffer): Transaction {
    return new Transaction(buffer);
  }

  // This function is specifically created to help with unit testing.
  private static createBitcoreBlockFromBuffer (buffer: Buffer): Block {
    return new Block(buffer);
  }

  private async createBitcoreTransaction (transactionData: string, feeInSatoshis: number): Promise<Transaction> {
    const unspentOutputs = await this.getUnspentOutputs(this.privateKeyAddress);

    const transaction = new Transaction();
    transaction.from(unspentOutputs);
    transaction.addOutput(new Transaction.Output({
      script: Script.buildDataOut(transactionData),
      satoshis: 0
    }));
    transaction.change(this.privateKeyAddress);
    transaction.fee(feeInSatoshis);
    transaction.sign(this.privateKey);

    return transaction;
  }

  private static createBitcoinInputModel (bitcoreInput: Transaction.Input): BitcoinInputModel {
    return {
      previousTransactionId: bitcoreInput.prevTxId.toString('hex'),
      outputIndexInPreviousTransaction: bitcoreInput.outputIndex
    };
  }

  private static createBitcoinOutputModel (bitcoreOutput: Transaction.Output): BitcoinOutputModel {
    return {
      satoshis: bitcoreOutput.satoshis,
      scriptAsmAsString: bitcoreOutput.script.toASM()
    };
  }

  private static createBitcoinTransactionModel (bitcoreTransaction: Transaction): BitcoinTransactionModel {

    const bitcoinInputs = bitcoreTransaction.inputs.map((input) => { return BitcoinClient.createBitcoinInputModel(input); });
    const bitcoinOutputs = bitcoreTransaction.outputs.map((output) => { return BitcoinClient.createBitcoinOutputModel(output); });

    return {
      inputs: bitcoinInputs,
      outputs: bitcoinOutputs,
      id: bitcoreTransaction.id
    };
  }

  private async getUnspentOutputs (address: Address): Promise<Transaction.UnspentOutput[]> {

    // Retrieve all transactions by addressToSearch via BCoin Node API /tx/address/$address endpoint
    const addressToSearch = address.toString();
    console.info(`Getting unspent coins for ${addressToSearch}`);
    const request = {
      method: 'listunspent',
      params: [
        null,
        null,
        [addressToSearch]
      ]
    };
    const response: Array<any> = await this.rpcCall(request, true);

    const unspentTransactions = response.map((coin) => {
      return new Transaction.UnspentOutput(coin);
    });

    console.info(`Returning ${unspentTransactions.length} coins`);

    return unspentTransactions;
  }

  private async rpcCall (request: any, timeout: boolean): Promise<any> {
    // append some standard jrpc parameters
    request['jsonrpc'] = '1.0';
    request['id'] = Math.round(Math.random() * Number.MAX_SAFE_INTEGER).toString(32);

    const requestString = JSON.stringify(request);
    console.debug(`Sending jRPC request: id: ${request.id}, method: ${request['method']}`);

    const requestOptions: RequestInit = {
      body: requestString,
      method: 'post'
    };

    if (this.bitcoinAuthorization) {
      requestOptions.headers = {
        Authorization: `Basic ${this.bitcoinAuthorization}`
      };
    }

    const response = await this.fetchWithRetry(this.bitcoinPeerUri.toString(), requestOptions, timeout);

    const responseData = await ReadableStream.readAll(response.body);
    if (response.status !== httpStatus.OK) {
      const error = new Error(`Fetch failed [${response.status}]: ${responseData}`);
      console.error(error);
      throw error;
    }

    const responseJson = JSON.parse(responseData.toString());

    if ('error' in responseJson && responseJson.error !== null) {
      const error = new Error(`RPC failed: ${JSON.stringify(responseJson.error)}`);
      console.error(error);
      throw error;
    }

    return responseJson.result;
  }

  /**
   * Calls `nodeFetch` and retries with exponential back-off on `request-timeout` FetchError`.
   * @param uri URI to fetch
   * @param requestParameters Request parameters to use
   * @param setTimeout True to set a timeout on the request, and retry if times out, false to wait indefinitely.
   * @returns Response of the fetch
   */
  private async fetchWithRetry (uri: string, requestParameters?: RequestInit | undefined, setTimeout: boolean = true): Promise<Response> {
    let retryCount = 0;
    let timeout: number;
    do {
      timeout = this.requestTimeout * 2 ** retryCount;
      let params = Object.assign({}, requestParameters);
      if (setTimeout) {
        params = Object.assign(params, {
          timeout
        });
      }
      try {
        return await nodeFetch(uri, params);
      } catch (error) {
        if (error instanceof FetchError) {
          if (retryCount >= this.requestMaxRetries) {
            console.debug('Max retries reached. Request failed.');
            throw error;
          }
          switch (error.type) {
            case 'request-timeout':
              console.debug(`Request timeout (${retryCount})`);
              await this.waitFor(Math.round(timeout));
              console.debug(`Retrying request (${++retryCount})`);
              continue;
          }
        }
        console.error(error);
        throw error;
      }
    } while (true);
  }

  /**
   * Async timeout
   * @param milliseconds Timeout in milliseconds
   */
  private async waitFor (milliseconds: number) {
    return new Promise((resolve) => {
      setTimeout(resolve, milliseconds);
    });
  }
}
<|MERGE_RESOLUTION|>--- conflicted
+++ resolved
@@ -1,428 +1,420 @@
-import * as httpStatus from 'http-status';
-import BitcoinBlockModel from './models/BitcoinBlockModel';
-import BitcoinInputModel from './models/BitcoinInputModel';
-import BitcoinOutputModel from './models/BitcoinOutputModel';
-import BitcoinTransactionModel from './models/BitcoinTransactionModel';
-import IBitcoinClient from './interfaces/IBitcoinClient';
-import nodeFetch, { FetchError, Response, RequestInit } from 'node-fetch';
-import ReadableStream from '../common/ReadableStream';
-<<<<<<< HEAD
-import { Address, Block, Transaction } from 'bitcore-lib';
-import { IBlockInfo } from './BitcoinProcessor';
-=======
-import { Address, Block, Networks, PrivateKey, Script, Transaction } from 'bitcore-lib';
->>>>>>> b72e6b0f
-
-/**
- * Encapsulates functionality for reading/writing to the bitcoin ledger.
- */
-export default class BitcoinClient implements IBitcoinClient {
-
-  /** Bitcoin peer's RPC basic authorization credentials */
-  private readonly bitcoinAuthorization?: string;
-
-  /** Wallet private key */
-  private readonly privateKey: PrivateKey;
-  private readonly privateKeyAddress: Address;
-
-  constructor (
-    private bitcoinPeerUri: string,
-    bitcoinRpcUsername: string | undefined,
-    bitcoinRpcPassword: string | undefined,
-    bitcoinWalletImportString: string,
-    private requestTimeout: number,
-    private requestMaxRetries: number) {
-
-    // Bitcore has a type file error on PrivateKey
-    try {
-      this.privateKey = (PrivateKey as any).fromWIF(bitcoinWalletImportString);
-    } catch (error) {
-      throw new Error(`Failed creating private key from '${bitcoinWalletImportString}': ${error.message}`);
-    }
-
-    this.privateKeyAddress = this.privateKey.toAddress();
-
-    if (bitcoinRpcUsername && bitcoinRpcPassword) {
-      this.bitcoinAuthorization = Buffer.from(`${bitcoinRpcUsername}:${bitcoinRpcPassword}`).toString('base64');
-    }
-  }
-
-  public async initialize (): Promise<void> {
-
-    console.debug(`Checking if bitcoin contains a wallet for ${this.privateKeyAddress}`);
-    if (!await this.isAddressAddedToWallet(this.privateKeyAddress.toString())) {
-      console.debug(`Configuring bitcoin peer to watch address ${this.privateKeyAddress}. This can take up to 10 minutes.`);
-
-      const publicKeyAsHex = this.privateKey.toPublicKey().toBuffer().toString('hex');
-      await this.addWatchOnlyAddressToWallet(publicKeyAsHex, true);
-    } else {
-      console.debug('Wallet found.');
-    }
-  }
-
-  /**
-   * generates a private key in WIF format
-   * @param network Which bitcoin network to generate this key for
-   */
-  public static generatePrivateKey (network: 'mainnet' | 'livenet' | 'testnet' | undefined): string {
-    let bitcoreNetwork: Networks.Network | undefined;
-    switch (network) {
-      case 'mainnet':
-        bitcoreNetwork = Networks.mainnet;
-        break;
-      case 'livenet':
-        bitcoreNetwork = Networks.livenet;
-        break;
-      case 'testnet':
-        bitcoreNetwork = Networks.testnet;
-        break;
-    }
-    return new PrivateKey(undefined, bitcoreNetwork).toWIF();
-  }
-
-  public async broadcastTransaction (transactionData: string, feeInSatoshis: number): Promise<string> {
-
-    const transaction = await this.createBitcoreTransaction(transactionData, feeInSatoshis);
-    const rawTransaction = transaction.serialize();
-
-    console.info(`Broadcasting transaction ${transaction.id}`);
-
-    const request = {
-      method: 'sendrawtransaction',
-      params: [
-        rawTransaction
-      ]
-    };
-
-    return this.rpcCall(request, true);
-  }
-
-  public async getBlock (hash: string): Promise<BitcoinBlockModel> {
-    const request = {
-      method: 'getblock',
-      params: [
-        hash,
-        0 // get full block data as hex encoded string
-      ]
-    };
-
-    const hexEncodedResponse = await this.rpcCall(request, true);
-    const responseBuffer = Buffer.from(hexEncodedResponse, 'hex');
-
-    const block = BitcoinClient.createBitcoreBlockFromBuffer(responseBuffer);
-    const transactionModels = block.transactions.map((txn) => { return BitcoinClient.createBitcoinTransactionModel(txn); });
-
-    return {
-      hash: block.hash,
-      height: block.height,
-<<<<<<< HEAD
-      previousHash: block.header.prevHash,
-      transactions: block.transactions
-=======
-      transactions: transactionModels
->>>>>>> b72e6b0f
-    };
-  }
-
-  public async getBlockHash (height: number): Promise<string> {
-    console.info(`Getting hash for block ${height}`);
-    const hashRequest = {
-      method: 'getblockhash',
-      params: [
-        height // height of the block
-      ]
-    };
-
-    return this.rpcCall(hashRequest, true);
-  }
-
-  public async getBlockHeight (hash: string): Promise<number> {
-    return (await this.getBlockInfo(hash)).height;
-  }
-
-  public async getBlockInfoFromHeight (height: number): Promise<IBlockInfo> {
-    return this.getBlockInfo(await this.getBlockHash(height));
-  }
-
-  public async getBlockInfo (hash: string): Promise<IBlockInfo> {
-    const request = {
-      method: 'getblockheader',
-      params: [
-        hash,
-        true // verbose
-      ]
-    };
-
-    const response = await this.rpcCall(request, true);
-
-    return {
-      hash: hash,
-      height: response.height,
-      previousHash: response.previousblockhash
-    };
-  }
-
-  public async getCurrentBlockHeight (): Promise<number> {
-    console.info('Getting current block height...');
-    const request = {
-      method: 'getblockcount'
-    };
-
-    const response = await this.rpcCall(request, true);
-    return response;
-  }
-
-  public async getBalanceInSatoshis (): Promise<number> {
-
-    const unspentOutputs = await this.getUnspentOutputs(this.privateKeyAddress);
-
-    const unspentSatoshis = unspentOutputs.reduce((total, unspentOutput) => {
-      return total + unspentOutput.satoshis;
-    }, 0);
-
-    return unspentSatoshis;
-  }
-
-  public async getTransactionFeeInSatoshis (transactionId: string): Promise<number> {
-
-    const transaction = await this.getRawTransaction(transactionId);
-
-    let inputSatoshiSum = 0;
-    for (let i = 0 ; i < transaction.inputs.length ; i++) {
-
-      const currentInput = transaction.inputs[i];
-      const transactionOutValue = await this.getTransactionOutValueInSatoshi(currentInput.previousTransactionId, currentInput.outputIndexInPreviousTransaction);
-
-      inputSatoshiSum += transactionOutValue;
-    }
-
-    // transaction outputs in satoshis
-    const transactionOutputs: number[] = transaction.outputs.map((output) => output.satoshis);
-
-    const outputSatoshiSum = transactionOutputs.reduce((sum, value) => sum + value, 0);
-
-    return (inputSatoshiSum - outputSatoshiSum);
-  }
-
-  private async addWatchOnlyAddressToWallet (publicKeyAsHex: string, rescan: boolean): Promise<void> {
-    const request = {
-      method: 'importpubkey',
-      params: [
-        publicKeyAsHex,
-        'sidetree',
-        rescan
-      ]
-    };
-
-    await this.rpcCall(request, false);
-  }
-
-  private async isAddressAddedToWallet (address: string): Promise<boolean> {
-    console.info(`Checking if bitcoin wallet for ${address} exists`);
-    const request = {
-      method: 'getaddressinfo',
-      params: [
-        address
-      ]
-    };
-
-    const response = await this.rpcCall(request, true);
-    return response.labels.length > 0 || response.iswatchonly;
-  }
-
-  /** Get the transaction out value in satoshi, for a specified output index */
-  private async getTransactionOutValueInSatoshi (transactionId: string, outputIndex: number) {
-    const transaction = await this.getRawTransaction(transactionId);
-
-    // output with the desired index
-    const vout = transaction.outputs[outputIndex];
-
-    return vout.satoshis;
-  }
-
-  /**
-   * Get the raw transaction data.
-   * @param transactionId The target transaction id.
-   */
-  private async getRawTransaction (transactionId: string): Promise<BitcoinTransactionModel> {
-    const request = {
-      method: 'getrawtransaction',
-      params: [
-        transactionId,  // transaction id
-        0   // get the raw hex-encoded string
-      ]
-    };
-
-    const hexEncodedTransaction = await this.rpcCall(request, true);
-    const transactionBuffer = Buffer.from(hexEncodedTransaction, 'hex');
-
-    const bitcoreTransaction = BitcoinClient.createBitcoreTransactionFromBuffer(transactionBuffer);
-
-    return BitcoinClient.createBitcoinTransactionModel(bitcoreTransaction);
-  }
-
-  // This function is specifically created to help with unit testing.
-  private static createBitcoreTransactionFromBuffer (buffer: Buffer): Transaction {
-    return new Transaction(buffer);
-  }
-
-  // This function is specifically created to help with unit testing.
-  private static createBitcoreBlockFromBuffer (buffer: Buffer): Block {
-    return new Block(buffer);
-  }
-
-  private async createBitcoreTransaction (transactionData: string, feeInSatoshis: number): Promise<Transaction> {
-    const unspentOutputs = await this.getUnspentOutputs(this.privateKeyAddress);
-
-    const transaction = new Transaction();
-    transaction.from(unspentOutputs);
-    transaction.addOutput(new Transaction.Output({
-      script: Script.buildDataOut(transactionData),
-      satoshis: 0
-    }));
-    transaction.change(this.privateKeyAddress);
-    transaction.fee(feeInSatoshis);
-    transaction.sign(this.privateKey);
-
-    return transaction;
-  }
-
-  private static createBitcoinInputModel (bitcoreInput: Transaction.Input): BitcoinInputModel {
-    return {
-      previousTransactionId: bitcoreInput.prevTxId.toString('hex'),
-      outputIndexInPreviousTransaction: bitcoreInput.outputIndex
-    };
-  }
-
-  private static createBitcoinOutputModel (bitcoreOutput: Transaction.Output): BitcoinOutputModel {
-    return {
-      satoshis: bitcoreOutput.satoshis,
-      scriptAsmAsString: bitcoreOutput.script.toASM()
-    };
-  }
-
-  private static createBitcoinTransactionModel (bitcoreTransaction: Transaction): BitcoinTransactionModel {
-
-    const bitcoinInputs = bitcoreTransaction.inputs.map((input) => { return BitcoinClient.createBitcoinInputModel(input); });
-    const bitcoinOutputs = bitcoreTransaction.outputs.map((output) => { return BitcoinClient.createBitcoinOutputModel(output); });
-
-    return {
-      inputs: bitcoinInputs,
-      outputs: bitcoinOutputs,
-      id: bitcoreTransaction.id
-    };
-  }
-
-  private async getUnspentOutputs (address: Address): Promise<Transaction.UnspentOutput[]> {
-
-    // Retrieve all transactions by addressToSearch via BCoin Node API /tx/address/$address endpoint
-    const addressToSearch = address.toString();
-    console.info(`Getting unspent coins for ${addressToSearch}`);
-    const request = {
-      method: 'listunspent',
-      params: [
-        null,
-        null,
-        [addressToSearch]
-      ]
-    };
-    const response: Array<any> = await this.rpcCall(request, true);
-
-    const unspentTransactions = response.map((coin) => {
-      return new Transaction.UnspentOutput(coin);
-    });
-
-    console.info(`Returning ${unspentTransactions.length} coins`);
-
-    return unspentTransactions;
-  }
-
-  private async rpcCall (request: any, timeout: boolean): Promise<any> {
-    // append some standard jrpc parameters
-    request['jsonrpc'] = '1.0';
-    request['id'] = Math.round(Math.random() * Number.MAX_SAFE_INTEGER).toString(32);
-
-    const requestString = JSON.stringify(request);
-    console.debug(`Sending jRPC request: id: ${request.id}, method: ${request['method']}`);
-
-    const requestOptions: RequestInit = {
-      body: requestString,
-      method: 'post'
-    };
-
-    if (this.bitcoinAuthorization) {
-      requestOptions.headers = {
-        Authorization: `Basic ${this.bitcoinAuthorization}`
-      };
-    }
-
-    const response = await this.fetchWithRetry(this.bitcoinPeerUri.toString(), requestOptions, timeout);
-
-    const responseData = await ReadableStream.readAll(response.body);
-    if (response.status !== httpStatus.OK) {
-      const error = new Error(`Fetch failed [${response.status}]: ${responseData}`);
-      console.error(error);
-      throw error;
-    }
-
-    const responseJson = JSON.parse(responseData.toString());
-
-    if ('error' in responseJson && responseJson.error !== null) {
-      const error = new Error(`RPC failed: ${JSON.stringify(responseJson.error)}`);
-      console.error(error);
-      throw error;
-    }
-
-    return responseJson.result;
-  }
-
-  /**
-   * Calls `nodeFetch` and retries with exponential back-off on `request-timeout` FetchError`.
-   * @param uri URI to fetch
-   * @param requestParameters Request parameters to use
-   * @param setTimeout True to set a timeout on the request, and retry if times out, false to wait indefinitely.
-   * @returns Response of the fetch
-   */
-  private async fetchWithRetry (uri: string, requestParameters?: RequestInit | undefined, setTimeout: boolean = true): Promise<Response> {
-    let retryCount = 0;
-    let timeout: number;
-    do {
-      timeout = this.requestTimeout * 2 ** retryCount;
-      let params = Object.assign({}, requestParameters);
-      if (setTimeout) {
-        params = Object.assign(params, {
-          timeout
-        });
-      }
-      try {
-        return await nodeFetch(uri, params);
-      } catch (error) {
-        if (error instanceof FetchError) {
-          if (retryCount >= this.requestMaxRetries) {
-            console.debug('Max retries reached. Request failed.');
-            throw error;
-          }
-          switch (error.type) {
-            case 'request-timeout':
-              console.debug(`Request timeout (${retryCount})`);
-              await this.waitFor(Math.round(timeout));
-              console.debug(`Retrying request (${++retryCount})`);
-              continue;
-          }
-        }
-        console.error(error);
-        throw error;
-      }
-    } while (true);
-  }
-
-  /**
-   * Async timeout
-   * @param milliseconds Timeout in milliseconds
-   */
-  private async waitFor (milliseconds: number) {
-    return new Promise((resolve) => {
-      setTimeout(resolve, milliseconds);
-    });
-  }
-}
+import * as httpStatus from 'http-status';
+import BitcoinBlockModel from './models/BitcoinBlockModel';
+import BitcoinInputModel from './models/BitcoinInputModel';
+import BitcoinOutputModel from './models/BitcoinOutputModel';
+import BitcoinTransactionModel from './models/BitcoinTransactionModel';
+import IBitcoinClient from './interfaces/IBitcoinClient';
+import nodeFetch, { FetchError, Response, RequestInit } from 'node-fetch';
+import ReadableStream from '../common/ReadableStream';
+import { Address, Block, Networks, PrivateKey, Script, Transaction } from 'bitcore-lib';
+import { IBlockInfo } from './BitcoinProcessor';
+
+/**
+ * Encapsulates functionality for reading/writing to the bitcoin ledger.
+ */
+export default class BitcoinClient implements IBitcoinClient {
+
+  /** Bitcoin peer's RPC basic authorization credentials */
+  private readonly bitcoinAuthorization?: string;
+
+  /** Wallet private key */
+  private readonly privateKey: PrivateKey;
+  private readonly privateKeyAddress: Address;
+
+  constructor (
+    private bitcoinPeerUri: string,
+    bitcoinRpcUsername: string | undefined,
+    bitcoinRpcPassword: string | undefined,
+    bitcoinWalletImportString: string,
+    private requestTimeout: number,
+    private requestMaxRetries: number) {
+
+    // Bitcore has a type file error on PrivateKey
+    try {
+      this.privateKey = (PrivateKey as any).fromWIF(bitcoinWalletImportString);
+    } catch (error) {
+      throw new Error(`Failed creating private key from '${bitcoinWalletImportString}': ${error.message}`);
+    }
+
+    this.privateKeyAddress = this.privateKey.toAddress();
+
+    if (bitcoinRpcUsername && bitcoinRpcPassword) {
+      this.bitcoinAuthorization = Buffer.from(`${bitcoinRpcUsername}:${bitcoinRpcPassword}`).toString('base64');
+    }
+  }
+
+  public async initialize (): Promise<void> {
+
+    console.debug(`Checking if bitcoin contains a wallet for ${this.privateKeyAddress}`);
+    if (!await this.isAddressAddedToWallet(this.privateKeyAddress.toString())) {
+      console.debug(`Configuring bitcoin peer to watch address ${this.privateKeyAddress}. This can take up to 10 minutes.`);
+
+      const publicKeyAsHex = this.privateKey.toPublicKey().toBuffer().toString('hex');
+      await this.addWatchOnlyAddressToWallet(publicKeyAsHex, true);
+    } else {
+      console.debug('Wallet found.');
+    }
+  }
+
+  /**
+   * generates a private key in WIF format
+   * @param network Which bitcoin network to generate this key for
+   */
+  public static generatePrivateKey (network: 'mainnet' | 'livenet' | 'testnet' | undefined): string {
+    let bitcoreNetwork: Networks.Network | undefined;
+    switch (network) {
+      case 'mainnet':
+        bitcoreNetwork = Networks.mainnet;
+        break;
+      case 'livenet':
+        bitcoreNetwork = Networks.livenet;
+        break;
+      case 'testnet':
+        bitcoreNetwork = Networks.testnet;
+        break;
+    }
+    return new PrivateKey(undefined, bitcoreNetwork).toWIF();
+  }
+
+  public async broadcastTransaction (transactionData: string, feeInSatoshis: number): Promise<string> {
+
+    const transaction = await this.createBitcoreTransaction(transactionData, feeInSatoshis);
+    const rawTransaction = transaction.serialize();
+
+    console.info(`Broadcasting transaction ${transaction.id}`);
+
+    const request = {
+      method: 'sendrawtransaction',
+      params: [
+        rawTransaction
+      ]
+    };
+
+    return this.rpcCall(request, true);
+  }
+
+  public async getBlock (hash: string): Promise<BitcoinBlockModel> {
+    const request = {
+      method: 'getblock',
+      params: [
+        hash,
+        0 // get full block data as hex encoded string
+      ]
+    };
+
+    const hexEncodedResponse = await this.rpcCall(request, true);
+    const responseBuffer = Buffer.from(hexEncodedResponse, 'hex');
+
+    const block = BitcoinClient.createBitcoreBlockFromBuffer(responseBuffer);
+    const transactionModels = block.transactions.map((txn) => { return BitcoinClient.createBitcoinTransactionModel(txn); });
+
+    return {
+      hash: block.hash,
+      height: block.height,
+      previousHash: block.header.prevHash,
+      transactions: transactionModels
+    };
+  }
+
+  public async getBlockHash (height: number): Promise<string> {
+    console.info(`Getting hash for block ${height}`);
+    const hashRequest = {
+      method: 'getblockhash',
+      params: [
+        height // height of the block
+      ]
+    };
+
+    return this.rpcCall(hashRequest, true);
+  }
+
+  public async getBlockHeight (hash: string): Promise<number> {
+    return (await this.getBlockInfo(hash)).height;
+  }
+
+  public async getBlockInfoFromHeight (height: number): Promise<IBlockInfo> {
+    return this.getBlockInfo(await this.getBlockHash(height));
+  }
+
+  public async getBlockInfo (hash: string): Promise<IBlockInfo> {
+    const request = {
+      method: 'getblockheader',
+      params: [
+        hash,
+        true // verbose
+      ]
+    };
+
+    const response = await this.rpcCall(request, true);
+
+    return {
+      hash: hash,
+      height: response.height,
+      previousHash: response.previousblockhash
+    };
+  }
+
+  public async getCurrentBlockHeight (): Promise<number> {
+    console.info('Getting current block height...');
+    const request = {
+      method: 'getblockcount'
+    };
+
+    const response = await this.rpcCall(request, true);
+    return response;
+  }
+
+  public async getBalanceInSatoshis (): Promise<number> {
+
+    const unspentOutputs = await this.getUnspentOutputs(this.privateKeyAddress);
+
+    const unspentSatoshis = unspentOutputs.reduce((total, unspentOutput) => {
+      return total + unspentOutput.satoshis;
+    }, 0);
+
+    return unspentSatoshis;
+  }
+
+  public async getTransactionFeeInSatoshis (transactionId: string): Promise<number> {
+
+    const transaction = await this.getRawTransaction(transactionId);
+
+    let inputSatoshiSum = 0;
+    for (let i = 0 ; i < transaction.inputs.length ; i++) {
+
+      const currentInput = transaction.inputs[i];
+      const transactionOutValue = await this.getTransactionOutValueInSatoshi(currentInput.previousTransactionId, currentInput.outputIndexInPreviousTransaction);
+
+      inputSatoshiSum += transactionOutValue;
+    }
+
+    // transaction outputs in satoshis
+    const transactionOutputs: number[] = transaction.outputs.map((output) => output.satoshis);
+
+    const outputSatoshiSum = transactionOutputs.reduce((sum, value) => sum + value, 0);
+
+    return (inputSatoshiSum - outputSatoshiSum);
+  }
+
+  private async addWatchOnlyAddressToWallet (publicKeyAsHex: string, rescan: boolean): Promise<void> {
+    const request = {
+      method: 'importpubkey',
+      params: [
+        publicKeyAsHex,
+        'sidetree',
+        rescan
+      ]
+    };
+
+    await this.rpcCall(request, false);
+  }
+
+  private async isAddressAddedToWallet (address: string): Promise<boolean> {
+    console.info(`Checking if bitcoin wallet for ${address} exists`);
+    const request = {
+      method: 'getaddressinfo',
+      params: [
+        address
+      ]
+    };
+
+    const response = await this.rpcCall(request, true);
+    return response.labels.length > 0 || response.iswatchonly;
+  }
+
+  /** Get the transaction out value in satoshi, for a specified output index */
+  private async getTransactionOutValueInSatoshi (transactionId: string, outputIndex: number) {
+    const transaction = await this.getRawTransaction(transactionId);
+
+    // output with the desired index
+    const vout = transaction.outputs[outputIndex];
+
+    return vout.satoshis;
+  }
+
+  /**
+   * Get the raw transaction data.
+   * @param transactionId The target transaction id.
+   */
+  private async getRawTransaction (transactionId: string): Promise<BitcoinTransactionModel> {
+    const request = {
+      method: 'getrawtransaction',
+      params: [
+        transactionId,  // transaction id
+        0   // get the raw hex-encoded string
+      ]
+    };
+
+    const hexEncodedTransaction = await this.rpcCall(request, true);
+    const transactionBuffer = Buffer.from(hexEncodedTransaction, 'hex');
+
+    const bitcoreTransaction = BitcoinClient.createBitcoreTransactionFromBuffer(transactionBuffer);
+
+    return BitcoinClient.createBitcoinTransactionModel(bitcoreTransaction);
+  }
+
+  // This function is specifically created to help with unit testing.
+  private static createBitcoreTransactionFromBuffer (buffer: Buffer): Transaction {
+    return new Transaction(buffer);
+  }
+
+  // This function is specifically created to help with unit testing.
+  private static createBitcoreBlockFromBuffer (buffer: Buffer): Block {
+    return new Block(buffer);
+  }
+
+  private async createBitcoreTransaction (transactionData: string, feeInSatoshis: number): Promise<Transaction> {
+    const unspentOutputs = await this.getUnspentOutputs(this.privateKeyAddress);
+
+    const transaction = new Transaction();
+    transaction.from(unspentOutputs);
+    transaction.addOutput(new Transaction.Output({
+      script: Script.buildDataOut(transactionData),
+      satoshis: 0
+    }));
+    transaction.change(this.privateKeyAddress);
+    transaction.fee(feeInSatoshis);
+    transaction.sign(this.privateKey);
+
+    return transaction;
+  }
+
+  private static createBitcoinInputModel (bitcoreInput: Transaction.Input): BitcoinInputModel {
+    return {
+      previousTransactionId: bitcoreInput.prevTxId.toString('hex'),
+      outputIndexInPreviousTransaction: bitcoreInput.outputIndex
+    };
+  }
+
+  private static createBitcoinOutputModel (bitcoreOutput: Transaction.Output): BitcoinOutputModel {
+    return {
+      satoshis: bitcoreOutput.satoshis,
+      scriptAsmAsString: bitcoreOutput.script.toASM()
+    };
+  }
+
+  private static createBitcoinTransactionModel (bitcoreTransaction: Transaction): BitcoinTransactionModel {
+
+    const bitcoinInputs = bitcoreTransaction.inputs.map((input) => { return BitcoinClient.createBitcoinInputModel(input); });
+    const bitcoinOutputs = bitcoreTransaction.outputs.map((output) => { return BitcoinClient.createBitcoinOutputModel(output); });
+
+    return {
+      inputs: bitcoinInputs,
+      outputs: bitcoinOutputs,
+      id: bitcoreTransaction.id
+    };
+  }
+
+  private async getUnspentOutputs (address: Address): Promise<Transaction.UnspentOutput[]> {
+
+    // Retrieve all transactions by addressToSearch via BCoin Node API /tx/address/$address endpoint
+    const addressToSearch = address.toString();
+    console.info(`Getting unspent coins for ${addressToSearch}`);
+    const request = {
+      method: 'listunspent',
+      params: [
+        null,
+        null,
+        [addressToSearch]
+      ]
+    };
+    const response: Array<any> = await this.rpcCall(request, true);
+
+    const unspentTransactions = response.map((coin) => {
+      return new Transaction.UnspentOutput(coin);
+    });
+
+    console.info(`Returning ${unspentTransactions.length} coins`);
+
+    return unspentTransactions;
+  }
+
+  private async rpcCall (request: any, timeout: boolean): Promise<any> {
+    // append some standard jrpc parameters
+    request['jsonrpc'] = '1.0';
+    request['id'] = Math.round(Math.random() * Number.MAX_SAFE_INTEGER).toString(32);
+
+    const requestString = JSON.stringify(request);
+    console.debug(`Sending jRPC request: id: ${request.id}, method: ${request['method']}`);
+
+    const requestOptions: RequestInit = {
+      body: requestString,
+      method: 'post'
+    };
+
+    if (this.bitcoinAuthorization) {
+      requestOptions.headers = {
+        Authorization: `Basic ${this.bitcoinAuthorization}`
+      };
+    }
+
+    const response = await this.fetchWithRetry(this.bitcoinPeerUri.toString(), requestOptions, timeout);
+
+    const responseData = await ReadableStream.readAll(response.body);
+    if (response.status !== httpStatus.OK) {
+      const error = new Error(`Fetch failed [${response.status}]: ${responseData}`);
+      console.error(error);
+      throw error;
+    }
+
+    const responseJson = JSON.parse(responseData.toString());
+
+    if ('error' in responseJson && responseJson.error !== null) {
+      const error = new Error(`RPC failed: ${JSON.stringify(responseJson.error)}`);
+      console.error(error);
+      throw error;
+    }
+
+    return responseJson.result;
+  }
+
+  /**
+   * Calls `nodeFetch` and retries with exponential back-off on `request-timeout` FetchError`.
+   * @param uri URI to fetch
+   * @param requestParameters Request parameters to use
+   * @param setTimeout True to set a timeout on the request, and retry if times out, false to wait indefinitely.
+   * @returns Response of the fetch
+   */
+  private async fetchWithRetry (uri: string, requestParameters?: RequestInit | undefined, setTimeout: boolean = true): Promise<Response> {
+    let retryCount = 0;
+    let timeout: number;
+    do {
+      timeout = this.requestTimeout * 2 ** retryCount;
+      let params = Object.assign({}, requestParameters);
+      if (setTimeout) {
+        params = Object.assign(params, {
+          timeout
+        });
+      }
+      try {
+        return await nodeFetch(uri, params);
+      } catch (error) {
+        if (error instanceof FetchError) {
+          if (retryCount >= this.requestMaxRetries) {
+            console.debug('Max retries reached. Request failed.');
+            throw error;
+          }
+          switch (error.type) {
+            case 'request-timeout':
+              console.debug(`Request timeout (${retryCount})`);
+              await this.waitFor(Math.round(timeout));
+              console.debug(`Retrying request (${++retryCount})`);
+              continue;
+          }
+        }
+        console.error(error);
+        throw error;
+      }
+    } while (true);
+  }
+
+  /**
+   * Async timeout
+   * @param milliseconds Timeout in milliseconds
+   */
+  private async waitFor (milliseconds: number) {
+    return new Promise((resolve) => {
+      setTimeout(resolve, milliseconds);
+    });
+  }
+}